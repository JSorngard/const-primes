--- conflicted
+++ resolved
@@ -1,17 +1,15 @@
 This file contains the changes to the crate since version 0.4.8.
 
-<<<<<<< HEAD
 # 0.8.0
 
 ## Breaking changes
 
  - Change all panics that only involve const generics into const assertions that fail at compile time.
  - Update information about minimum supported version to 1.79.0.
-=======
+
 # 0.7.2
 
  - Add `Primes<N>::prime_factorization` function that returns an iterator over the prime factors of the given number and their multiplicities.
->>>>>>> 333543ba
 
 # 0.7.1
 
