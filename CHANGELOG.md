This file contains the changes to the crate since version 0.4.8.

# 0.6.0

<<<<<<< HEAD
 - Remove panics in functions (like `primes`) when `N` is zero. It results in an empty array, but may be what you want.
 - Changed all panics that involve only const generics into compile errors.
=======
## Breaking changes

>>>>>>> 07817e46
 - Make the `Primes<N>::iter` function and the `IntoIterator` implementation for `Primes<N>` return custom iterator types. Allows less disruptive refactoring in the future.

## Other changes

 - Remove panics in functions (like `primes`) when `N` is zero. It results in an empty array, but may be what you want.

# 0.5.1

 - Implement `IntoIterator` for `&Primes<N>`.

# 0.5.0

This version focuses on adding support for generating primes and sieving numbers in arbitrary ranges, instead of always having to start from 0.  
It also shortens and clarifies some function names.

## Breaking changes

 - Rename `are_prime` to `sieve`.  
 - Rename `are_prime_below` to `sieve_lt`.  
 - Change function signature of `sieve_lt`.  
 - Rename `largest_prime_leq` to `previous_prime`.  
 - Rename `smallest_prime_lt` to `next_prime`.  
 - Rename `prime_counts` to `count_primes`.  
 - Remove `moebius`, as it is out of scope of this crate. If you want the source code for that function it can be found on [Rosettacode](https://rosettacode.org/wiki/M%C3%B6bius_function#Rust), or in older versions of this crate.

## New features

 - Add `primes_geq`, `primes_lt`, and `sieve_geq` functions to work with arbitrary ranges. They take two const generics, the number of values to return and the size of the sieve used during evaluation.  
 - Add `primes_segment!` and `sieve_segment!` macros to simplify usage of the above functions. These macros compute the size of the sieve that the above functions need. Due to restrictions on const arithmetic this can not be done inside the functions.  
 - Add `isqrt` function. This can be useful if you wish to compute the size of the sieve yourself.  

## Minor changes

 - Speed up `PRIMES::count_primes_leq` by using a binary instead of linear search.  
 - Various documentation improvements.<|MERGE_RESOLUTION|>--- conflicted
+++ resolved
@@ -2,13 +2,8 @@
 
 # 0.6.0
 
-<<<<<<< HEAD
- - Remove panics in functions (like `primes`) when `N` is zero. It results in an empty array, but may be what you want.
- - Changed all panics that involve only const generics into compile errors.
-=======
 ## Breaking changes
 
->>>>>>> 07817e46
  - Make the `Primes<N>::iter` function and the `IntoIterator` implementation for `Primes<N>` return custom iterator types. Allows less disruptive refactoring in the future.
 
 ## Other changes
