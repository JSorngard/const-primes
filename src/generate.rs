--- conflicted
+++ resolved
@@ -9,8 +9,6 @@
 /// [`Primes`](crate::Primes) might be relevant for you if you intend to later use these prime numbers for related computations.
 ///
 /// Uses a [segmented sieve of Eratosthenes](https://en.wikipedia.org/wiki/Sieve_of_Eratosthenes#Segmented_sieve).
-///
-/// Fails to compile if `N` is 0.
 ///
 /// # Example
 ///
@@ -21,15 +19,8 @@
 /// ```
 #[must_use = "the function only returns a new value"]
 pub const fn primes<const N: usize>() -> [Underlying; N] {
-<<<<<<< HEAD
-    const {
-        assert!(N > 0, "`N` must be at least 1");
-    }
-
-    if N == 1 {
-=======
+
     if N <= 1 {
->>>>>>> eecebcc2
         return [2; N];
     } else if N == 2 {
         let mut primes = [0; N];
@@ -116,7 +107,7 @@
 ///
 /// Set `MEM` such that `MEM*MEM >= upper_limit`.
 ///
-/// Fails to compile if `N` or `MEM` are 0, if `MEM < N` or if `MEM`^2 does not fit in a u64.
+/// Fails to compile if `MEM` issmaller than `N` or if `MEM`^2 does not fit in a u64.
 ///
 /// If you want to compute primes that are larger than some limit, take a look at [`primes_geq`].
 ///
@@ -165,27 +156,13 @@
 /// assert_eq!(TOO_LARGE_LIMIT, Err(GenerationError::TooSmallSieveSize));
 /// assert_eq!(TOO_SMALL_LIMIT, Err(GenerationError::TooSmallLimit));
 /// ```
-<<<<<<< HEAD
-=======
-///
-/// # Panics
-///
-/// Panics if `MEM` is smaller than `N` or if `MEM`^2 does not fit in a `u64`.
->>>>>>> eecebcc2
 #[must_use = "the function only returns a new value and does not modify its input"]
 pub const fn primes_lt<const N: usize, const MEM: usize>(
     mut upper_limit: u64,
 ) -> Result<[u64; N], GenerationError> {
-<<<<<<< HEAD
     const {
-        assert!(N > 0, "`N` must be at least 1");
         assert!(MEM >= N, "`MEM` must be at least as large as `N`");
     }
-=======
-    assert!(MEM >= N, "`MEM` must be at least as large as `N`");
-
-    let mem64 = MEM as u64;
->>>>>>> eecebcc2
 
     let mem_sqr = const {
         let mem64 = MEM as u64;
@@ -204,6 +181,10 @@
     }
 
     let mut primes: [u64; N] = [0; N];
+  
+    if N == 0 {
+        return Ok(primes);
+    }
 
     // This will be used to sieve all upper ranges.
     let base_sieve: [bool; MEM] = sieve();
@@ -293,7 +274,7 @@
 ///
 /// Set `MEM` such that `MEM`^2 is larger than the largest prime you will encounter.
 ///
-/// Fails to compile if `N` or `MEM` are 0, if `MEM` is smaller than `N`, or if `MEM`^2 does not fit in a `u64`.
+/// Fails to compile if `MEM` is smaller than `N`, or if `MEM`^2 does not fit in a `u64`.
 ///
 /// If you want to compute primes smaller than some limit, take a look at [`primes_lt`].
 ///
@@ -339,28 +320,14 @@
 /// const PRIMES: Result<[u64; 5], GenerationError> = primes_geq::<5, 5>(26);
 /// assert_eq!(PRIMES, Err(GenerationError::TooSmallSieveSize));
 /// ```
-<<<<<<< HEAD
-=======
-///
-/// # Panics
-///
-/// Panics if `MEM` is smaller than `N`, or if `MEM`^2 does not fit in a `u64`.
->>>>>>> eecebcc2
 #[must_use = "the function only returns a new value and does not modify its input"]
 pub const fn primes_geq<const N: usize, const MEM: usize>(
     lower_limit: u64,
 ) -> Result<[u64; N], GenerationError> {
-<<<<<<< HEAD
     const {
-        assert!(N > 0, "`N` must be at least 1");
         assert!(MEM >= N, "`MEM` must be at least as large as `N`");
     }
-=======
-    assert!(MEM >= N, "`MEM` must be at least as large as `N`");
-
-    let mem64 = MEM as u64;
->>>>>>> eecebcc2
-
+  
     let (mem64, mem_sqr) = const {
         let mem64 = MEM as u64;
         match mem64.checked_mul(mem64) {
@@ -369,6 +336,10 @@
         }
     };
 
+    if N == 0 {
+        return Ok([0; N]);
+    }
+  
     // If `lower_limit` is 2 or less, this is the same as calling `primes`,
     // so we just do that and convert the result to `u64`.
     if lower_limit <= 2 {
