--- conflicted
+++ resolved
@@ -63,24 +63,6 @@
     /// let primes = Primes::<5>::new();
     /// assert_eq!(primes, [2, 3, 5, 7, 11]);
     /// ```
-<<<<<<< HEAD
-=======
-    ///
-    /// # Panics
-    ///
-    /// Panics if `N` is zero:
-    /// ```should_panic
-    /// # use const_primes::Primes;
-    /// let no_primes = Primes::<0>::new();
-    /// ```
-    /// In const contexts this is a compile error:
-    /// ```compile_fail
-    /// # use const_primes::Primes;
-    /// const NO_PRIMES: Primes<0> = Primes::new();
-    /// ```
-    ///
-    /// If any of the primes overflow a `u32` it will panic in const contexts or debug mode.
->>>>>>> 333543ba
     #[must_use = "the associated method only returns a new value"]
     pub const fn new() -> Self {
         const {
